package utils

import (
	"bytes"
	"crypto/sha256"
	"encoding/hex"
	"encoding/json"
	"errors"
	"fmt"
	"index/suffixarray"
	"io"
	"io/ioutil"
	"net/http"
	"os"
	"os/exec"
	"path/filepath"
	"runtime"
	"strconv"
	"strings"
	"sync"
	"time"
)

// Go is a basic promise implementation: it wraps calls a function in a goroutine,
// and returns a channel which will later return the function's return value.
func Go(f func() error) chan error {
	ch := make(chan error)
	go func() {
		ch <- f()
	}()
	return ch
}

// Request a given URL and return an io.Reader
func Download(url string, stderr io.Writer) (*http.Response, error) {
	var resp *http.Response
	var err error = nil
	if resp, err = http.Get(url); err != nil {
		return nil, err
	}
	if resp.StatusCode >= 400 {
		return nil, errors.New("Got HTTP status code >= 400: " + resp.Status)
	}
	return resp, nil
}

// Debug function, if the debug flag is set, then display. Do nothing otherwise
// If Docker is in damon mode, also send the debug info on the socket
func Debugf(format string, a ...interface{}) {
	if os.Getenv("DEBUG") != "" {

		// Retrieve the stack infos
		_, file, line, ok := runtime.Caller(1)
		if !ok {
			file = "<unknown>"
			line = -1
		} else {
			file = file[strings.LastIndex(file, "/")+1:]
		}

		fmt.Fprintf(os.Stderr, fmt.Sprintf("[debug] %s:%d %s\n", file, line, format), a...)
	}
}

// Reader with progress bar
type progressReader struct {
	reader       io.ReadCloser // Stream to read from
	output       io.Writer     // Where to send progress bar to
	readTotal    int           // Expected stream length (bytes)
	readProgress int           // How much has been read so far (bytes)
	lastUpdate   int           // How many bytes read at least update
	template     string        // Template to print. Default "%v/%v (%v)"
<<<<<<< HEAD
	sf *StreamFormatter
=======
	json         bool
>>>>>>> 8f829eb5
}

func (r *progressReader) Read(p []byte) (n int, err error) {
	read, err := io.ReadCloser(r.reader).Read(p)
	r.readProgress += read

	updateEvery := 4096
	if r.readTotal > 0 {
		// Only update progress for every 1% read
		if increment := int(0.01 * float64(r.readTotal)); increment > updateEvery {
			updateEvery = increment
		}
	}
	if r.readProgress-r.lastUpdate > updateEvery || err != nil {
		if r.readTotal > 0 {
			fmt.Fprintf(r.output, r.template, r.readProgress, r.readTotal, fmt.Sprintf("%.0f%%", float64(r.readProgress)/float64(r.readTotal)*100))
		} else {
			fmt.Fprintf(r.output, r.template, r.readProgress, "?", "n/a")
		}
		r.lastUpdate = r.readProgress
	}
	// Send newline when complete
	if err != nil {
		r.output.Write(r.sf.FormatStatus(""))
	}

	return read, err
}
func (r *progressReader) Close() error {
	return io.ReadCloser(r.reader).Close()
}
<<<<<<< HEAD
func ProgressReader(r io.ReadCloser, size int, output io.Writer, template []byte, sf *StreamFormatter) *progressReader {
      	tpl := string(template)
	if tpl == "" {
		tpl = "%v/%v (%v)"
=======
func ProgressReader(r io.ReadCloser, size int, output io.Writer, template string, json bool) *progressReader {
	if template == "" {
		template = "%v/%v (%v)\r"
>>>>>>> 8f829eb5
	}
	return &progressReader{r, NewWriteFlusher(output), size, 0, 0, tpl, sf}
}

// HumanDuration returns a human-readable approximation of a duration
// (eg. "About a minute", "4 hours ago", etc.)
func HumanDuration(d time.Duration) string {
	if seconds := int(d.Seconds()); seconds < 1 {
		return "Less than a second"
	} else if seconds < 60 {
		return fmt.Sprintf("%d seconds", seconds)
	} else if minutes := int(d.Minutes()); minutes == 1 {
		return "About a minute"
	} else if minutes < 60 {
		return fmt.Sprintf("%d minutes", minutes)
	} else if hours := int(d.Hours()); hours == 1 {
		return "About an hour"
	} else if hours < 48 {
		return fmt.Sprintf("%d hours", hours)
	} else if hours < 24*7*2 {
		return fmt.Sprintf("%d days", hours/24)
	} else if hours < 24*30*3 {
		return fmt.Sprintf("%d weeks", hours/24/7)
	} else if hours < 24*365*2 {
		return fmt.Sprintf("%d months", hours/24/30)
	}
	return fmt.Sprintf("%d years", d.Hours()/24/365)
}

func Trunc(s string, maxlen int) string {
	if len(s) <= maxlen {
		return s
	}
	return s[:maxlen]
}

// Figure out the absolute path of our own binary
func SelfPath() string {
	path, err := exec.LookPath(os.Args[0])
	if err != nil {
		panic(err)
	}
	path, err = filepath.Abs(path)
	if err != nil {
		panic(err)
	}
	return path
}

type NopWriter struct {
}

func (w *NopWriter) Write(buf []byte) (int, error) {
	return len(buf), nil
}

type nopWriteCloser struct {
	io.Writer
}

func (w *nopWriteCloser) Close() error { return nil }

func NopWriteCloser(w io.Writer) io.WriteCloser {
	return &nopWriteCloser{w}
}

type bufReader struct {
	buf    *bytes.Buffer
	reader io.Reader
	err    error
	l      sync.Mutex
	wait   sync.Cond
}

func NewBufReader(r io.Reader) *bufReader {
	reader := &bufReader{
		buf:    &bytes.Buffer{},
		reader: r,
	}
	reader.wait.L = &reader.l
	go reader.drain()
	return reader
}

func (r *bufReader) drain() {
	buf := make([]byte, 1024)
	for {
		n, err := r.reader.Read(buf)
		r.l.Lock()
		if err != nil {
			r.err = err
		} else {
			r.buf.Write(buf[0:n])
		}
		r.wait.Signal()
		r.l.Unlock()
		if err != nil {
			break
		}
	}
}

func (r *bufReader) Read(p []byte) (n int, err error) {
	r.l.Lock()
	defer r.l.Unlock()
	for {
		n, err = r.buf.Read(p)
		if n > 0 {
			return n, err
		}
		if r.err != nil {
			return 0, r.err
		}
		r.wait.Wait()
	}
	panic("unreachable")
}

func (r *bufReader) Close() error {
	closer, ok := r.reader.(io.ReadCloser)
	if !ok {
		return nil
	}
	return closer.Close()
}

type WriteBroadcaster struct {
	mu      sync.Mutex
	writers map[io.WriteCloser]struct{}
}

func (w *WriteBroadcaster) AddWriter(writer io.WriteCloser) {
	w.mu.Lock()
	w.writers[writer] = struct{}{}
	w.mu.Unlock()
}

// FIXME: Is that function used?
// FIXME: This relies on the concrete writer type used having equality operator
func (w *WriteBroadcaster) RemoveWriter(writer io.WriteCloser) {
	w.mu.Lock()
	delete(w.writers, writer)
	w.mu.Unlock()
}

func (w *WriteBroadcaster) Write(p []byte) (n int, err error) {
	w.mu.Lock()
	defer w.mu.Unlock()
	for writer := range w.writers {
		if n, err := writer.Write(p); err != nil || n != len(p) {
			// On error, evict the writer
			delete(w.writers, writer)
		}
	}
	return len(p), nil
}

func (w *WriteBroadcaster) CloseWriters() error {
	w.mu.Lock()
	defer w.mu.Unlock()
	for writer := range w.writers {
		writer.Close()
	}
	w.writers = make(map[io.WriteCloser]struct{})
	return nil
}

func NewWriteBroadcaster() *WriteBroadcaster {
	return &WriteBroadcaster{writers: make(map[io.WriteCloser]struct{})}
}

func GetTotalUsedFds() int {
	if fds, err := ioutil.ReadDir(fmt.Sprintf("/proc/%d/fd", os.Getpid())); err != nil {
		Debugf("Error opening /proc/%d/fd: %s", os.Getpid(), err)
	} else {
		return len(fds)
	}
	return -1
}

// TruncIndex allows the retrieval of string identifiers by any of their unique prefixes.
// This is used to retrieve image and container IDs by more convenient shorthand prefixes.
type TruncIndex struct {
	index *suffixarray.Index
	ids   map[string]bool
	bytes []byte
}

func NewTruncIndex() *TruncIndex {
	return &TruncIndex{
		index: suffixarray.New([]byte{' '}),
		ids:   make(map[string]bool),
		bytes: []byte{' '},
	}
}

func (idx *TruncIndex) Add(id string) error {
	if strings.Contains(id, " ") {
		return fmt.Errorf("Illegal character: ' '")
	}
	if _, exists := idx.ids[id]; exists {
		return fmt.Errorf("Id already exists: %s", id)
	}
	idx.ids[id] = true
	idx.bytes = append(idx.bytes, []byte(id+" ")...)
	idx.index = suffixarray.New(idx.bytes)
	return nil
}

func (idx *TruncIndex) Delete(id string) error {
	if _, exists := idx.ids[id]; !exists {
		return fmt.Errorf("No such id: %s", id)
	}
	before, after, err := idx.lookup(id)
	if err != nil {
		return err
	}
	delete(idx.ids, id)
	idx.bytes = append(idx.bytes[:before], idx.bytes[after:]...)
	idx.index = suffixarray.New(idx.bytes)
	return nil
}

func (idx *TruncIndex) lookup(s string) (int, int, error) {
	offsets := idx.index.Lookup([]byte(" "+s), -1)
	//log.Printf("lookup(%s): %v (index bytes: '%s')\n", s, offsets, idx.index.Bytes())
	if offsets == nil || len(offsets) == 0 || len(offsets) > 1 {
		return -1, -1, fmt.Errorf("No such id: %s", s)
	}
	offsetBefore := offsets[0] + 1
	offsetAfter := offsetBefore + strings.Index(string(idx.bytes[offsetBefore:]), " ")
	return offsetBefore, offsetAfter, nil
}

func (idx *TruncIndex) Get(s string) (string, error) {
	before, after, err := idx.lookup(s)
	//log.Printf("Get(%s) bytes=|%s| before=|%d| after=|%d|\n", s, idx.bytes, before, after)
	if err != nil {
		return "", err
	}
	return string(idx.bytes[before:after]), err
}

// TruncateId returns a shorthand version of a string identifier for convenience.
// A collision with other shorthands is very unlikely, but possible.
// In case of a collision a lookup with TruncIndex.Get() will fail, and the caller
// will need to use a langer prefix, or the full-length Id.
func TruncateId(id string) string {
	shortLen := 12
	if len(id) < shortLen {
		shortLen = len(id)
	}
	return id[:shortLen]
}

// Code c/c from io.Copy() modified to handle escape sequence
func CopyEscapable(dst io.Writer, src io.ReadCloser) (written int64, err error) {
	buf := make([]byte, 32*1024)
	for {
		nr, er := src.Read(buf)
		if nr > 0 {
			// ---- Docker addition
			// char 16 is C-p
			if nr == 1 && buf[0] == 16 {
				nr, er = src.Read(buf)
				// char 17 is C-q
				if nr == 1 && buf[0] == 17 {
					if err := src.Close(); err != nil {
						return 0, err
					}
					return 0, io.EOF
				}
			}
			// ---- End of docker
			nw, ew := dst.Write(buf[0:nr])
			if nw > 0 {
				written += int64(nw)
			}
			if ew != nil {
				err = ew
				break
			}
			if nr != nw {
				err = io.ErrShortWrite
				break
			}
		}
		if er == io.EOF {
			break
		}
		if er != nil {
			err = er
			break
		}
	}
	return written, err
}

func HashData(src io.Reader) (string, error) {
	h := sha256.New()
	if _, err := io.Copy(h, src); err != nil {
		return "", err
	}
	return "sha256:" + hex.EncodeToString(h.Sum(nil)), nil
}

type KernelVersionInfo struct {
	Kernel int
	Major  int
	Minor  int
	Flavor string
}

func (k *KernelVersionInfo) String() string {
	flavor := ""
	if len(k.Flavor) > 0 {
		flavor = fmt.Sprintf("-%s", k.Flavor)
	}
	return fmt.Sprintf("%d.%d.%d%s", k.Kernel, k.Major, k.Minor, flavor)
}

// Compare two KernelVersionInfo struct.
// Returns -1 if a < b, = if a == b, 1 it a > b
func CompareKernelVersion(a, b *KernelVersionInfo) int {
	if a.Kernel < b.Kernel {
		return -1
	} else if a.Kernel > b.Kernel {
		return 1
	}

	if a.Major < b.Major {
		return -1
	} else if a.Major > b.Major {
		return 1
	}

	if a.Minor < b.Minor {
		return -1
	} else if a.Minor > b.Minor {
		return 1
	}

	return 0
}

func FindCgroupMountpoint(cgroupType string) (string, error) {
	output, err := ioutil.ReadFile("/proc/mounts")
	if err != nil {
		return "", err
	}

	// /proc/mounts has 6 fields per line, one mount per line, e.g.
	// cgroup /sys/fs/cgroup/devices cgroup rw,relatime,devices 0 0
	for _, line := range strings.Split(string(output), "\n") {
		parts := strings.Split(line, " ")
		if len(parts) == 6 && parts[2] == "cgroup" {
			for _, opt := range strings.Split(parts[3], ",") {
				if opt == cgroupType {
					return parts[1], nil
				}
			}
		}
	}

	return "", fmt.Errorf("cgroup mountpoint not found for %s", cgroupType)
}

func GetKernelVersion() (*KernelVersionInfo, error) {
	var (
		flavor               string
		kernel, major, minor int
		err                  error
	)

	uts, err := uname()
	if err != nil {
		return nil, err
	}

	release := make([]byte, len(uts.Release))

	i := 0
	for _, c := range uts.Release {
		release[i] = byte(c)
		i++
	}

	// Remove the \x00 from the release for Atoi to parse correctly
	release = release[:bytes.IndexByte(release, 0)]

	tmp := strings.SplitN(string(release), "-", 2)
	tmp2 := strings.SplitN(tmp[0], ".", 3)

	if len(tmp2) > 0 {
		kernel, err = strconv.Atoi(tmp2[0])
		if err != nil {
			return nil, err
		}
	}

	if len(tmp2) > 1 {
		major, err = strconv.Atoi(tmp2[1])
		if err != nil {
			return nil, err
		}
	}

	if len(tmp2) > 2 {
		minor, err = strconv.Atoi(tmp2[2])
		if err != nil {
			return nil, err
		}
	}

	if len(tmp) == 2 {
		flavor = tmp[1]
	} else {
		flavor = ""
	}

	return &KernelVersionInfo{
		Kernel: kernel,
		Major:  major,
		Minor:  minor,
		Flavor: flavor,
	}, nil
}

func CopyDirectory(source, dest string) error {
	if output, err := exec.Command("cp", "-ra", source, dest).CombinedOutput(); err != nil {
		return fmt.Errorf("Error copy: %s (%s)", err, output)
	}
	return nil
}

type NopFlusher struct{}

func (f *NopFlusher) Flush() {}

type WriteFlusher struct {
	w       io.Writer
	flusher http.Flusher
}

func (wf *WriteFlusher) Write(b []byte) (n int, err error) {
	n, err = wf.w.Write(b)
	wf.flusher.Flush()
	return n, err
}

func NewWriteFlusher(w io.Writer) *WriteFlusher {
	var flusher http.Flusher
	if f, ok := w.(http.Flusher); ok {
		flusher = f
	} else {
		flusher = &NopFlusher{}
	}
	return &WriteFlusher{w: w, flusher: flusher}
}

type JsonMessage struct {
	Status   string `json:"status,omitempty"`
	Progress string `json:"progress,omitempty"`
	Error    string `json:"error,omitempty"`
}

type StreamFormatter struct {
	json bool
	used bool
}

func NewStreamFormatter(json bool) *StreamFormatter {
	return &StreamFormatter{json, false}
}

func (sf *StreamFormatter) FormatStatus(format string, a ...interface{}) []byte {
	sf.used = true
	str := fmt.Sprintf(format, a...)
	if sf.json {
		b, err := json.Marshal(&JsonMessage{Status:str});
		if err != nil {
			return sf.FormatError(err)
		}
		return b
	}
	return []byte(str + "\r\n")
}

func (sf *StreamFormatter) FormatError(err error) []byte {
	sf.used = true
	if sf.json {
		if b, err := json.Marshal(&JsonMessage{Error:err.Error()}); err == nil {
			return b
		}
		return []byte("{\"error\":\"format error\"}")
	}
	return []byte("Error: " + err.Error() + "\r\n")
}

func (sf *StreamFormatter) FormatProgress(action, str string) []byte {
	sf.used = true
	if sf.json {
		b, err := json.Marshal(&JsonMessage{Progress:str})
		if err != nil {
                        return nil
                }
		return b
	}
<<<<<<< HEAD
	return []byte(action + " " + str + "\r")
}

func (sf *StreamFormatter) Used() bool {
	return sf.used
}

=======
	return "Downloading " + str + "\r"
}
>>>>>>> 8f829eb5
<|MERGE_RESOLUTION|>--- conflicted
+++ resolved
@@ -70,11 +70,7 @@
 	readProgress int           // How much has been read so far (bytes)
 	lastUpdate   int           // How many bytes read at least update
 	template     string        // Template to print. Default "%v/%v (%v)"
-<<<<<<< HEAD
 	sf *StreamFormatter
-=======
-	json         bool
->>>>>>> 8f829eb5
 }
 
 func (r *progressReader) Read(p []byte) (n int, err error) {
@@ -106,16 +102,10 @@
 func (r *progressReader) Close() error {
 	return io.ReadCloser(r.reader).Close()
 }
-<<<<<<< HEAD
 func ProgressReader(r io.ReadCloser, size int, output io.Writer, template []byte, sf *StreamFormatter) *progressReader {
       	tpl := string(template)
 	if tpl == "" {
 		tpl = "%v/%v (%v)"
-=======
-func ProgressReader(r io.ReadCloser, size int, output io.Writer, template string, json bool) *progressReader {
-	if template == "" {
-		template = "%v/%v (%v)\r"
->>>>>>> 8f829eb5
 	}
 	return &progressReader{r, NewWriteFlusher(output), size, 0, 0, tpl, sf}
 }
@@ -624,15 +614,9 @@
                 }
 		return b
 	}
-<<<<<<< HEAD
 	return []byte(action + " " + str + "\r")
 }
 
 func (sf *StreamFormatter) Used() bool {
 	return sf.used
-}
-
-=======
-	return "Downloading " + str + "\r"
-}
->>>>>>> 8f829eb5
+}
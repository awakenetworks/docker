package daemon

import (
	"fmt"
	"io"
	"io/ioutil"
	"os"
	"path"
	"regexp"
	"runtime"
	"strings"
	"sync"
	"time"

	"github.com/docker/libcontainer/label"

	"github.com/docker/docker/archive"
	"github.com/docker/docker/daemon/execdriver"
	"github.com/docker/docker/daemon/execdriver/execdrivers"
	"github.com/docker/docker/daemon/execdriver/lxc"
	"github.com/docker/docker/daemon/graphdriver"
	_ "github.com/docker/docker/daemon/graphdriver/vfs"
	_ "github.com/docker/docker/daemon/networkdriver/bridge"
	"github.com/docker/docker/daemon/networkdriver/portallocator"
	"github.com/docker/docker/dockerversion"
	"github.com/docker/docker/engine"
	"github.com/docker/docker/graph"
	"github.com/docker/docker/image"
	"github.com/docker/docker/pkg/broadcastwriter"
	"github.com/docker/docker/pkg/graphdb"
	"github.com/docker/docker/pkg/log"
	"github.com/docker/docker/pkg/namesgenerator"
	"github.com/docker/docker/pkg/networkfs/resolvconf"
	"github.com/docker/docker/pkg/parsers"
	"github.com/docker/docker/pkg/parsers/kernel"
	"github.com/docker/docker/pkg/sysinfo"
	"github.com/docker/docker/pkg/truncindex"
	"github.com/docker/docker/runconfig"
	"github.com/docker/docker/utils"
)

var (
	DefaultDns                = []string{"8.8.8.8", "8.8.4.4"}
	validContainerNameChars   = `[a-zA-Z0-9_.-]`
	validContainerNamePattern = regexp.MustCompile(`^/?` + validContainerNameChars + `+$`)
)

type contStore struct {
	s map[string]*Container
	sync.Mutex
}

func (c *contStore) Add(id string, cont *Container) {
	c.Lock()
	c.s[id] = cont
	c.Unlock()
}

func (c *contStore) Get(id string) *Container {
	c.Lock()
	res := c.s[id]
	c.Unlock()
	return res
}

func (c *contStore) Delete(id string) {
	c.Lock()
	delete(c.s, id)
	c.Unlock()
}

func (c *contStore) List() []*Container {
	containers := new(History)
	c.Lock()
	for _, cont := range c.s {
		containers.Add(cont)
	}
	c.Unlock()
	containers.Sort()
	return *containers
}

type Daemon struct {
	repository     string
	sysInitPath    string
	containers     *contStore
	graph          *graph.Graph
	repositories   *graph.TagStore
	idIndex        *truncindex.TruncIndex
	sysInfo        *sysinfo.SysInfo
	volumes        *graph.Graph
	eng            *engine.Engine
	config         *Config
	containerGraph *graphdb.Database
	driver         graphdriver.Driver
	execDriver     execdriver.Driver
}

// Install installs daemon capabilities to eng.
func (daemon *Daemon) Install(eng *engine.Engine) error {
	// FIXME: rename "delete" to "rm" for consistency with the CLI command
	// FIXME: rename ContainerDestroy to ContainerRm for consistency with the CLI command
	// FIXME: remove ImageDelete's dependency on Daemon, then move to graph/
	for name, method := range map[string]engine.Handler{
		"attach":            daemon.ContainerAttach,
		"build":             daemon.CmdBuild,
		"commit":            daemon.ContainerCommit,
		"container_changes": daemon.ContainerChanges,
		"container_copy":    daemon.ContainerCopy,
		"container_inspect": daemon.ContainerInspect,
		"containers":        daemon.Containers,
		"create":            daemon.ContainerCreate,
		"delete":            daemon.ContainerDestroy,
		"export":            daemon.ContainerExport,
		"info":              daemon.CmdInfo,
		"kill":              daemon.ContainerKill,
		"logs":              daemon.ContainerLogs,
		"pause":             daemon.ContainerPause,
		"resize":            daemon.ContainerResize,
		"restart":           daemon.ContainerRestart,
		"start":             daemon.ContainerStart,
		"stop":              daemon.ContainerStop,
		"top":               daemon.ContainerTop,
		"unpause":           daemon.ContainerUnpause,
		"wait":              daemon.ContainerWait,
		"image_delete":      daemon.ImageDelete, // FIXME: see above
	} {
		if err := eng.Register(name, method); err != nil {
			return err
		}
	}
	if err := daemon.Repositories().Install(eng); err != nil {
		return err
	}
	// FIXME: this hack is necessary for legacy integration tests to access
	// the daemon object.
	eng.Hack_SetGlobalVar("httpapi.daemon", daemon)
	return nil
}

// Get looks for a container by the specified ID or name, and returns it.
// If the container is not found, or if an error occurs, nil is returned.
func (daemon *Daemon) Get(name string) *Container {
	if id, err := daemon.idIndex.Get(name); err == nil {
		return daemon.containers.Get(id)
	}
	if c, _ := daemon.GetByName(name); c != nil {
		return c
	}
	return nil
}

// Exists returns a true if a container of the specified ID or name exists,
// false otherwise.
func (daemon *Daemon) Exists(id string) bool {
	return daemon.Get(id) != nil
}

func (daemon *Daemon) containerRoot(id string) string {
	return path.Join(daemon.repository, id)
}

// Load reads the contents of a container from disk
// This is typically done at startup.
func (daemon *Daemon) load(id string) (*Container, error) {
	container := &Container{root: daemon.containerRoot(id), State: NewState()}
	if err := container.FromDisk(); err != nil {
		return nil, err
	}

	if container.ID != id {
		return container, fmt.Errorf("Container %s is stored at %s", container.ID, id)
	}

	container.readHostConfig()

	return container, nil
}

// Register makes a container object usable by the daemon as <container.ID>
// This is a wrapper for register
func (daemon *Daemon) Register(container *Container) error {
	return daemon.register(container, true)
}

// register makes a container object usable by the daemon as <container.ID>
func (daemon *Daemon) register(container *Container, updateSuffixarray bool) error {
	if container.daemon != nil || daemon.Exists(container.ID) {
		return fmt.Errorf("Container is already loaded")
	}
	if err := validateID(container.ID); err != nil {
		return err
	}
	if err := daemon.ensureName(container); err != nil {
		return err
	}

	container.daemon = daemon

	// Attach to stdout and stderr
	container.stderr = broadcastwriter.New()
	container.stdout = broadcastwriter.New()
	// Attach to stdin
	if container.Config.OpenStdin {
		container.stdin, container.stdinPipe = io.Pipe()
	} else {
		container.stdinPipe = utils.NopWriteCloser(ioutil.Discard) // Silently drop stdin
	}
	// done
	daemon.containers.Add(container.ID, container)

	// don't update the Suffixarray if we're starting up
	// we'll waste time if we update it for every container
	daemon.idIndex.Add(container.ID)

	// FIXME: if the container is supposed to be running but is not, auto restart it?
	//        if so, then we need to restart monitor and init a new lock
	// If the container is supposed to be running, make sure of it
	if container.State.IsRunning() {
		log.Debugf("killing old running container %s", container.ID)

		existingPid := container.State.Pid
		container.State.SetStopped(0)

		// We only have to handle this for lxc because the other drivers will ensure that
		// no processes are left when docker dies
		if container.ExecDriver == "" || strings.Contains(container.ExecDriver, "lxc") {
			lxc.KillLxc(container.ID, 9)
		} else {
			// use the current driver and ensure that the container is dead x.x
			cmd := &execdriver.Command{
				ID: container.ID,
			}
			var err error
			cmd.Process, err = os.FindProcess(existingPid)
			if err != nil {
				log.Debugf("cannot find existing process for %d", existingPid)
			}
			daemon.execDriver.Terminate(cmd)
		}

		if err := container.Unmount(); err != nil {
			log.Debugf("unmount error %s", err)
		}
		if err := container.ToDisk(); err != nil {
			log.Debugf("saving stopped state to disk %s", err)
		}

		info := daemon.execDriver.Info(container.ID)
		if !info.IsRunning() {
<<<<<<< HEAD
			utils.Debugf("Container %s was supposed to be running but is not.", container.ID)

			utils.Debugf("Marking as stopped")

			container.State.SetStopped(-127)
			if err := container.ToDisk(); err != nil {
				return err
			}

			if daemon.config.AutoRestart {
				utils.Debugf("Marking as restarting")

				if containersToStart != nil {
					*containersToStart = append(*containersToStart, container)
				}
=======
			log.Debugf("Container %s was supposed to be running but is not.", container.ID)

			log.Debugf("Marking as stopped")

			container.State.SetStopped(-127)
			if err := container.ToDisk(); err != nil {
				return err
>>>>>>> b1d20c48
			}
		}
	}
	return nil
}

func (daemon *Daemon) ensureName(container *Container) error {
	if container.Name == "" {
		name, err := daemon.generateNewName(container.ID)
		if err != nil {
			return err
		}
		container.Name = name

		if err := container.ToDisk(); err != nil {
			log.Debugf("Error saving container name %s", err)
		}
	}
	return nil
}

func (daemon *Daemon) LogToDisk(src *broadcastwriter.BroadcastWriter, dst, stream string) error {
	log, err := os.OpenFile(dst, os.O_RDWR|os.O_APPEND|os.O_CREATE, 0600)
	if err != nil {
		return err
	}
	src.AddWriter(log, stream)
	return nil
}

func (daemon *Daemon) restore() error {
	var (
		debug         = (os.Getenv("DEBUG") != "" || os.Getenv("TEST") != "")
		containers    = make(map[string]*Container)
		currentDriver = daemon.driver.String()
	)

	if !debug {
		log.Infof("Loading containers: ")
	}
	dir, err := ioutil.ReadDir(daemon.repository)
	if err != nil {
		return err
	}

	for _, v := range dir {
		id := v.Name()
		container, err := daemon.load(id)
		if !debug {
			fmt.Print(".")
		}
		if err != nil {
			log.Errorf("Failed to load container %v: %v", id, err)
			continue
		}

		// Ignore the container if it does not support the current driver being used by the graph
		if (container.Driver == "" && currentDriver == "aufs") || container.Driver == currentDriver {
			log.Debugf("Loaded container %v", container.ID)

			containers[container.ID] = container
		} else {
			log.Debugf("Cannot load container %s because it was created with another graph driver.", container.ID)
		}
	}

	registeredContainers := []*Container{}

	if entities := daemon.containerGraph.List("/", -1); entities != nil {
		for _, p := range entities.Paths() {
			if !debug {
				fmt.Print(".")
			}

			e := entities[p]

			if container, ok := containers[e.ID()]; ok {
				if err := daemon.register(container, false); err != nil {
					log.Debugf("Failed to register container %s: %s", container.ID, err)
				}

				registeredContainers = append(registeredContainers, container)

				// delete from the map so that a new name is not automatically generated
				delete(containers, e.ID())
			}
		}
	}

	// Any containers that are left over do not exist in the graph
	for _, container := range containers {
		// Try to set the default name for a container if it exists prior to links
		container.Name, err = daemon.generateNewName(container.ID)
		if err != nil {
			log.Debugf("Setting default id - %s", err)
		}

		if err := daemon.register(container, false); err != nil {
			log.Debugf("Failed to register container %s: %s", container.ID, err)
		}

		registeredContainers = append(registeredContainers, container)
	}

	// check the restart policy on the containers and restart any container with
	// the restart policy of "always"
	if daemon.config.AutoRestart {
		log.Debugf("Restarting containers...")

		for _, container := range registeredContainers {
			if container.hostConfig.RestartPolicy.Name == "always" ||
				(container.hostConfig.RestartPolicy.Name == "on-failure" && container.State.ExitCode != 0) {
				log.Debugf("Starting container %s", container.ID)

				if err := container.Start(); err != nil {
					log.Debugf("Failed to start container %s: %s", container.ID, err)
				}
			}
		}
	}

	if !debug {
		log.Infof(": done.")
	}

	return nil
}

func (daemon *Daemon) checkDeprecatedExpose(config *runconfig.Config) bool {
	if config != nil {
		if config.PortSpecs != nil {
			for _, p := range config.PortSpecs {
				if strings.Contains(p, ":") {
					return true
				}
			}
		}
	}
	return false
}

func (daemon *Daemon) mergeAndVerifyConfig(config *runconfig.Config, img *image.Image) ([]string, error) {
	warnings := []string{}
	if daemon.checkDeprecatedExpose(img.Config) || daemon.checkDeprecatedExpose(config) {
		warnings = append(warnings, "The mapping to public ports on your host via Dockerfile EXPOSE (host:port:port) has been deprecated. Use -p to publish the ports.")
	}
	if img.Config != nil {
		if err := runconfig.Merge(config, img.Config); err != nil {
			return nil, err
		}
	}
	if len(config.Entrypoint) == 0 && len(config.Cmd) == 0 {
		return nil, fmt.Errorf("No command specified")
	}
	return warnings, nil
}

func (daemon *Daemon) generateIdAndName(name string) (string, string, error) {
	var (
		err error
		id  = utils.GenerateRandomID()
	)

	if name == "" {
		if name, err = daemon.generateNewName(id); err != nil {
			return "", "", err
		}
		return id, name, nil
	}

	if name, err = daemon.reserveName(id, name); err != nil {
		return "", "", err
	}

	return id, name, nil
}

func (daemon *Daemon) reserveName(id, name string) (string, error) {
	if !validContainerNamePattern.MatchString(name) {
		return "", fmt.Errorf("Invalid container name (%s), only %s are allowed", name, validContainerNameChars)
	}

	if name[0] != '/' {
		name = "/" + name
	}

	if _, err := daemon.containerGraph.Set(name, id); err != nil {
		if !graphdb.IsNonUniqueNameError(err) {
			return "", err
		}

		conflictingContainer, err := daemon.GetByName(name)
		if err != nil {
			if strings.Contains(err.Error(), "Could not find entity") {
				return "", err
			}

			// Remove name and continue starting the container
			if err := daemon.containerGraph.Delete(name); err != nil {
				return "", err
			}
		} else {
			nameAsKnownByUser := strings.TrimPrefix(name, "/")
			return "", fmt.Errorf(
				"Conflict, The name %s is already assigned to %s. You have to delete (or rename) that container to be able to assign %s to a container again.", nameAsKnownByUser,
				utils.TruncateID(conflictingContainer.ID), nameAsKnownByUser)
		}
	}
	return name, nil
}

func (daemon *Daemon) generateNewName(id string) (string, error) {
	var name string
	for i := 0; i < 6; i++ {
		name = namesgenerator.GetRandomName(i)
		if name[0] != '/' {
			name = "/" + name
		}

		if _, err := daemon.containerGraph.Set(name, id); err != nil {
			if !graphdb.IsNonUniqueNameError(err) {
				return "", err
			}
			continue
		}
		return name, nil
	}

	name = "/" + utils.TruncateID(id)
	if _, err := daemon.containerGraph.Set(name, id); err != nil {
		return "", err
	}
	return name, nil
}

func (daemon *Daemon) generateHostname(id string, config *runconfig.Config) {
	// Generate default hostname
	// FIXME: the lxc template no longer needs to set a default hostname
	if config.Hostname == "" {
		config.Hostname = id[:12]
	}
}

func (daemon *Daemon) getEntrypointAndArgs(config *runconfig.Config) (string, []string) {
	var (
		entrypoint string
		args       []string
	)
	if len(config.Entrypoint) != 0 {
		entrypoint = config.Entrypoint[0]
		args = append(config.Entrypoint[1:], config.Cmd...)
	} else {
		entrypoint = config.Cmd[0]
		args = config.Cmd[1:]
	}
	return entrypoint, args
}

func (daemon *Daemon) newContainer(name string, config *runconfig.Config, img *image.Image) (*Container, error) {
	var (
		id  string
		err error
	)
	id, name, err = daemon.generateIdAndName(name)
	if err != nil {
		return nil, err
	}

	daemon.generateHostname(id, config)
	entrypoint, args := daemon.getEntrypointAndArgs(config)

	container := &Container{
		// FIXME: we should generate the ID here instead of receiving it as an argument
		ID:              id,
		Created:         time.Now().UTC(),
		Path:            entrypoint,
		Args:            args, //FIXME: de-duplicate from config
		Config:          config,
		hostConfig:      &runconfig.HostConfig{},
		Image:           img.ID, // Always use the resolved image id
		NetworkSettings: &NetworkSettings{},
		Name:            name,
		Driver:          daemon.driver.String(),
		ExecDriver:      daemon.execDriver.Name(),
		State:           NewState(),
	}
	container.root = daemon.containerRoot(container.ID)

	if container.ProcessLabel, container.MountLabel, err = label.GenLabels(""); err != nil {
		return nil, err
	}
	return container, nil
}

func (daemon *Daemon) createRootfs(container *Container, img *image.Image) error {
	// Step 1: create the container directory.
	// This doubles as a barrier to avoid race conditions.
	if err := os.Mkdir(container.root, 0700); err != nil {
		return err
	}
	initID := fmt.Sprintf("%s-init", container.ID)
	if err := daemon.driver.Create(initID, img.ID); err != nil {
		return err
	}
	initPath, err := daemon.driver.Get(initID, "")
	if err != nil {
		return err
	}
	defer daemon.driver.Put(initID)

	if err := graph.SetupInitLayer(initPath); err != nil {
		return err
	}

	if err := daemon.driver.Create(container.ID, initID); err != nil {
		return err
	}
	return nil
}

func GetFullContainerName(name string) (string, error) {
	if name == "" {
		return "", fmt.Errorf("Container name cannot be empty")
	}
	if name[0] != '/' {
		name = "/" + name
	}
	return name, nil
}

func (daemon *Daemon) GetByName(name string) (*Container, error) {
	fullName, err := GetFullContainerName(name)
	if err != nil {
		return nil, err
	}
	entity := daemon.containerGraph.Get(fullName)
	if entity == nil {
		return nil, fmt.Errorf("Could not find entity for %s", name)
	}
	e := daemon.containers.Get(entity.ID())
	if e == nil {
		return nil, fmt.Errorf("Could not find container for entity id %s", entity.ID())
	}
	return e, nil
}

func (daemon *Daemon) Children(name string) (map[string]*Container, error) {
	name, err := GetFullContainerName(name)
	if err != nil {
		return nil, err
	}
	children := make(map[string]*Container)

	err = daemon.containerGraph.Walk(name, func(p string, e *graphdb.Entity) error {
		c := daemon.Get(e.ID())
		if c == nil {
			return fmt.Errorf("Could not get container for name %s and id %s", e.ID(), p)
		}
		children[p] = c
		return nil
	}, 0)

	if err != nil {
		return nil, err
	}
	return children, nil
}

func (daemon *Daemon) RegisterLink(parent, child *Container, alias string) error {
	fullName := path.Join(parent.Name, alias)
	if !daemon.containerGraph.Exists(fullName) {
		_, err := daemon.containerGraph.Set(fullName, child.ID)
		return err
	}
	return nil
}

func (daemon *Daemon) RegisterLinks(container *Container, hostConfig *runconfig.HostConfig) error {
	if hostConfig != nil && hostConfig.Links != nil {
		for _, l := range hostConfig.Links {
			parts, err := parsers.PartParser("name:alias", l)
			if err != nil {
				return err
			}
			child, err := daemon.GetByName(parts["name"])
			if err != nil {
				return err
			}
			if child == nil {
				return fmt.Errorf("Could not get container for %s", parts["name"])
			}
			if err := daemon.RegisterLink(container, child, parts["alias"]); err != nil {
				return err
			}
		}

		// After we load all the links into the daemon
		// set them to nil on the hostconfig
		hostConfig.Links = nil
		if err := container.WriteHostConfig(); err != nil {
			return err
		}
	}
	return nil
}

// FIXME: harmonize with NewGraph()
func NewDaemon(config *Config, eng *engine.Engine) (*Daemon, error) {
	daemon, err := NewDaemonFromDirectory(config, eng)
	if err != nil {
		return nil, err
	}
	return daemon, nil
}

func NewDaemonFromDirectory(config *Config, eng *engine.Engine) (*Daemon, error) {
	// Apply configuration defaults
	if config.Mtu == 0 {
		// FIXME: GetDefaultNetwork Mtu doesn't need to be public anymore
		config.Mtu = GetDefaultNetworkMtu()
	}
	// Check for mutually incompatible config options
	if config.BridgeIface != "" && config.BridgeIP != "" {
		return nil, fmt.Errorf("You specified -b & --bip, mutually exclusive options. Please specify only one.")
	}
	if !config.EnableIptables && !config.InterContainerCommunication {
		return nil, fmt.Errorf("You specified --iptables=false with --icc=false. ICC uses iptables to function. Please set --icc or --iptables to true.")
	}
	// FIXME: DisableNetworkBidge doesn't need to be public anymore
	config.DisableNetwork = config.BridgeIface == DisableNetworkBridge

	// Claim the pidfile first, to avoid any and all unexpected race conditions.
	// Some of the init doesn't need a pidfile lock - but let's not try to be smart.
	if config.Pidfile != "" {
		if err := utils.CreatePidFile(config.Pidfile); err != nil {
			return nil, err
		}
		eng.OnShutdown(func() {
			// Always release the pidfile last, just in case
			utils.RemovePidFile(config.Pidfile)
		})
	}

	// Check that the system is supported and we have sufficient privileges
	// FIXME: return errors instead of calling Fatal
	if runtime.GOOS != "linux" {
		log.Fatalf("The Docker daemon is only supported on linux")
	}
	if os.Geteuid() != 0 {
		log.Fatalf("The Docker daemon needs to be run as root")
	}
	if err := checkKernelAndArch(); err != nil {
		log.Fatalf(err.Error())
	}

	// set up the TempDir to use a canonical path
	tmp, err := utils.TempDir(config.Root)
	if err != nil {
		log.Fatalf("Unable to get the TempDir under %s: %s", config.Root, err)
	}
	realTmp, err := utils.ReadSymlinkedDirectory(tmp)
	if err != nil {
		log.Fatalf("Unable to get the full path to the TempDir (%s): %s", tmp, err)
	}
	os.Setenv("TMPDIR", realTmp)
	if !config.EnableSelinuxSupport {
		selinuxSetDisabled()
	}

	// get the canonical path to the Docker root directory
	var realRoot string
	if _, err := os.Stat(config.Root); err != nil && os.IsNotExist(err) {
		realRoot = config.Root
	} else {
		realRoot, err = utils.ReadSymlinkedDirectory(config.Root)
		if err != nil {
			log.Fatalf("Unable to get the full path to root (%s): %s", config.Root, err)
		}
	}
	config.Root = realRoot
	// Create the root directory if it doesn't exists
	if err := os.MkdirAll(config.Root, 0700); err != nil && !os.IsExist(err) {
		return nil, err
	}

	// Set the default driver
	graphdriver.DefaultDriver = config.GraphDriver

	// Load storage driver
	driver, err := graphdriver.New(config.Root, config.GraphOptions)
	if err != nil {
		return nil, err
	}
	log.Debugf("Using graph driver %s", driver)

	// As Docker on btrfs and SELinux are incompatible at present, error on both being enabled
	if config.EnableSelinuxSupport && driver.String() == "btrfs" {
		return nil, fmt.Errorf("SELinux is not supported with the BTRFS graph driver!")
	}

	daemonRepo := path.Join(config.Root, "containers")

	if err := os.MkdirAll(daemonRepo, 0700); err != nil && !os.IsExist(err) {
		return nil, err
	}

	// Migrate the container if it is aufs and aufs is enabled
	if err = migrateIfAufs(driver, config.Root); err != nil {
		return nil, err
	}

	log.Debugf("Creating images graph")
	g, err := graph.NewGraph(path.Join(config.Root, "graph"), driver)
	if err != nil {
		return nil, err
	}

	// We don't want to use a complex driver like aufs or devmapper
	// for volumes, just a plain filesystem
	volumesDriver, err := graphdriver.GetDriver("vfs", config.Root, config.GraphOptions)
	if err != nil {
		return nil, err
	}
	log.Debugf("Creating volumes graph")
	volumes, err := graph.NewGraph(path.Join(config.Root, "volumes"), volumesDriver)
	if err != nil {
		return nil, err
	}
	log.Debugf("Creating repository list")
	repositories, err := graph.NewTagStore(path.Join(config.Root, "repositories-"+driver.String()), g)
	if err != nil {
		return nil, fmt.Errorf("Couldn't create Tag store: %s", err)
	}

	if !config.DisableNetwork {
		job := eng.Job("init_networkdriver")

		job.SetenvBool("EnableIptables", config.EnableIptables)
		job.SetenvBool("InterContainerCommunication", config.InterContainerCommunication)
		job.SetenvBool("EnableIpForward", config.EnableIpForward)
		job.Setenv("BridgeIface", config.BridgeIface)
		job.Setenv("BridgeIP", config.BridgeIP)
		job.Setenv("DefaultBindingIP", config.DefaultIp.String())

		if err := job.Run(); err != nil {
			return nil, err
		}
	}

	graphdbPath := path.Join(config.Root, "linkgraph.db")
	graph, err := graphdb.NewSqliteConn(graphdbPath)
	if err != nil {
		return nil, err
	}

	localCopy := path.Join(config.Root, "init", fmt.Sprintf("dockerinit-%s", dockerversion.VERSION))
	sysInitPath := utils.DockerInitPath(localCopy)
	if sysInitPath == "" {
		return nil, fmt.Errorf("Could not locate dockerinit: This usually means docker was built incorrectly. See http://docs.docker.com/contributing/devenvironment for official build instructions.")
	}

	if sysInitPath != localCopy {
		// When we find a suitable dockerinit binary (even if it's our local binary), we copy it into config.Root at localCopy for future use (so that the original can go away without that being a problem, for example during a package upgrade).
		if err := os.Mkdir(path.Dir(localCopy), 0700); err != nil && !os.IsExist(err) {
			return nil, err
		}
		if _, err := utils.CopyFile(sysInitPath, localCopy); err != nil {
			return nil, err
		}
		if err := os.Chmod(localCopy, 0700); err != nil {
			return nil, err
		}
		sysInitPath = localCopy
	}

	sysInfo := sysinfo.New(false)
	ed, err := execdrivers.NewDriver(config.ExecDriver, config.Root, sysInitPath, sysInfo)
	if err != nil {
		return nil, err
	}

	daemon := &Daemon{
		repository:     daemonRepo,
		containers:     &contStore{s: make(map[string]*Container)},
		graph:          g,
		repositories:   repositories,
		idIndex:        truncindex.NewTruncIndex([]string{}),
		sysInfo:        sysInfo,
		volumes:        volumes,
		config:         config,
		containerGraph: graph,
		driver:         driver,
		sysInitPath:    sysInitPath,
		execDriver:     ed,
		eng:            eng,
	}
	if err := daemon.checkLocaldns(); err != nil {
		return nil, err
	}
	if err := daemon.restore(); err != nil {
		return nil, err
	}
	// Setup shutdown handlers
	// FIXME: can these shutdown handlers be registered closer to their source?
	eng.OnShutdown(func() {
		// FIXME: if these cleanup steps can be called concurrently, register
		// them as separate handlers to speed up total shutdown time
		// FIXME: use engine logging instead of log.Errorf
		if err := daemon.shutdown(); err != nil {
			log.Errorf("daemon.shutdown(): %s", err)
		}
		if err := portallocator.ReleaseAll(); err != nil {
			log.Errorf("portallocator.ReleaseAll(): %s", err)
		}
		if err := daemon.driver.Cleanup(); err != nil {
			log.Errorf("daemon.driver.Cleanup(): %s", err.Error())
		}
		if err := daemon.containerGraph.Close(); err != nil {
			log.Errorf("daemon.containerGraph.Close(): %s", err.Error())
		}
	})

	return daemon, nil
}

func (daemon *Daemon) shutdown() error {
	group := sync.WaitGroup{}
	log.Debugf("starting clean shutdown of all containers...")
	for _, container := range daemon.List() {
		c := container
		if c.State.IsRunning() {
			log.Debugf("stopping %s", c.ID)
			group.Add(1)

			go func() {
				defer group.Done()
				if err := c.KillSig(15); err != nil {
					log.Debugf("kill 15 error for %s - %s", c.ID, err)
				}
				c.State.WaitStop(-1 * time.Second)
				log.Debugf("container stopped %s", c.ID)
			}()
		}
	}
	group.Wait()

	return nil
}

func (daemon *Daemon) Mount(container *Container) error {
	dir, err := daemon.driver.Get(container.ID, container.GetMountLabel())
	if err != nil {
		return fmt.Errorf("Error getting container %s from driver %s: %s", container.ID, daemon.driver, err)
	}
	if container.basefs == "" {
		container.basefs = dir
	} else if container.basefs != dir {
		return fmt.Errorf("Error: driver %s is returning inconsistent paths for container %s ('%s' then '%s')",
			daemon.driver, container.ID, container.basefs, dir)
	}
	return nil
}

func (daemon *Daemon) Unmount(container *Container) error {
	daemon.driver.Put(container.ID)
	return nil
}

func (daemon *Daemon) Changes(container *Container) ([]archive.Change, error) {
	if differ, ok := daemon.driver.(graphdriver.Differ); ok {
		return differ.Changes(container.ID)
	}
	cDir, err := daemon.driver.Get(container.ID, "")
	if err != nil {
		return nil, fmt.Errorf("Error getting container rootfs %s from driver %s: %s", container.ID, container.daemon.driver, err)
	}
	defer daemon.driver.Put(container.ID)
	initDir, err := daemon.driver.Get(container.ID+"-init", "")
	if err != nil {
		return nil, fmt.Errorf("Error getting container init rootfs %s from driver %s: %s", container.ID, container.daemon.driver, err)
	}
	defer daemon.driver.Put(container.ID + "-init")
	return archive.ChangesDirs(cDir, initDir)
}

func (daemon *Daemon) Diff(container *Container) (archive.Archive, error) {
	if differ, ok := daemon.driver.(graphdriver.Differ); ok {
		return differ.Diff(container.ID)
	}

	changes, err := daemon.Changes(container)
	if err != nil {
		return nil, err
	}

	cDir, err := daemon.driver.Get(container.ID, "")
	if err != nil {
		return nil, fmt.Errorf("Error getting container rootfs %s from driver %s: %s", container.ID, container.daemon.driver, err)
	}

	archive, err := archive.ExportChanges(cDir, changes)
	if err != nil {
		return nil, err
	}
	return utils.NewReadCloserWrapper(archive, func() error {
		err := archive.Close()
		daemon.driver.Put(container.ID)
		return err
	}), nil
}

func (daemon *Daemon) Run(c *Container, pipes *execdriver.Pipes, startCallback execdriver.StartCallback) (int, error) {
	return daemon.execDriver.Run(c.command, pipes, startCallback)
}

func (daemon *Daemon) Pause(c *Container) error {
	if err := daemon.execDriver.Pause(c.command); err != nil {
		return err
	}
	c.State.SetPaused()
	return nil
}

func (daemon *Daemon) Unpause(c *Container) error {
	if err := daemon.execDriver.Unpause(c.command); err != nil {
		return err
	}
	c.State.SetUnpaused()
	return nil
}

func (daemon *Daemon) Kill(c *Container, sig int) error {
	return daemon.execDriver.Kill(c.command, sig)
}

// Nuke kills all containers then removes all content
// from the content root, including images, volumes and
// container filesystems.
// Again: this will remove your entire docker daemon!
// FIXME: this is deprecated, and only used in legacy
// tests. Please remove.
func (daemon *Daemon) Nuke() error {
	var wg sync.WaitGroup
	for _, container := range daemon.List() {
		wg.Add(1)
		go func(c *Container) {
			c.Kill()
			wg.Done()
		}(container)
	}
	wg.Wait()

	return os.RemoveAll(daemon.config.Root)
}

// FIXME: this is a convenience function for integration tests
// which need direct access to daemon.graph.
// Once the tests switch to using engine and jobs, this method
// can go away.
func (daemon *Daemon) Graph() *graph.Graph {
	return daemon.graph
}

func (daemon *Daemon) Repositories() *graph.TagStore {
	return daemon.repositories
}

func (daemon *Daemon) Config() *Config {
	return daemon.config
}

func (daemon *Daemon) SystemConfig() *sysinfo.SysInfo {
	return daemon.sysInfo
}

func (daemon *Daemon) SystemInitPath() string {
	return daemon.sysInitPath
}

func (daemon *Daemon) GraphDriver() graphdriver.Driver {
	return daemon.driver
}

func (daemon *Daemon) ExecutionDriver() execdriver.Driver {
	return daemon.execDriver
}

func (daemon *Daemon) Volumes() *graph.Graph {
	return daemon.volumes
}

func (daemon *Daemon) ContainerGraph() *graphdb.Database {
	return daemon.containerGraph
}

func (daemon *Daemon) checkLocaldns() error {
	resolvConf, err := resolvconf.Get()
	if err != nil {
		return err
	}
	if len(daemon.config.Dns) == 0 && utils.CheckLocalDns(resolvConf) {
		log.Infof("Local (127.0.0.1) DNS resolver found in resolv.conf and containers can't use it. Using default external servers : %v", DefaultDns)
		daemon.config.Dns = DefaultDns
	}
	return nil
}

func (daemon *Daemon) ImageGetCached(imgID string, config *runconfig.Config) (*image.Image, error) {
	// Retrieve all images
	images, err := daemon.Graph().Map()
	if err != nil {
		return nil, err
	}

	// Store the tree in a map of map (map[parentId][childId])
	imageMap := make(map[string]map[string]struct{})
	for _, img := range images {
		if _, exists := imageMap[img.Parent]; !exists {
			imageMap[img.Parent] = make(map[string]struct{})
		}
		imageMap[img.Parent][img.ID] = struct{}{}
	}

	// Loop on the children of the given image and check the config
	var match *image.Image
	for elem := range imageMap[imgID] {
		img, err := daemon.Graph().Get(elem)
		if err != nil {
			return nil, err
		}
		if runconfig.Compare(&img.ContainerConfig, config) {
			if match == nil || match.Created.Before(img.Created) {
				match = img
			}
		}
	}
	return match, nil
}

func checkKernelAndArch() error {
	// Check for unsupported architectures
	if runtime.GOARCH != "amd64" {
		return fmt.Errorf("The Docker runtime currently only supports amd64 (not %s). This will change in the future. Aborting.", runtime.GOARCH)
	}
	// Check for unsupported kernel versions
	// FIXME: it would be cleaner to not test for specific versions, but rather
	// test for specific functionalities.
	// Unfortunately we can't test for the feature "does not cause a kernel panic"
	// without actually causing a kernel panic, so we need this workaround until
	// the circumstances of pre-3.8 crashes are clearer.
	// For details see http://github.com/docker/docker/issues/407
	if k, err := kernel.GetKernelVersion(); err != nil {
		log.Infof("WARNING: %s", err)
	} else {
		if kernel.CompareKernelVersion(k, &kernel.KernelVersionInfo{Kernel: 3, Major: 8, Minor: 0}) < 0 {
			if os.Getenv("DOCKER_NOWARN_KERNEL_VERSION") == "" {
				log.Infof("WARNING: You are running linux kernel version %s, which might be unstable running docker. Please upgrade your kernel to 3.8.0.", k.String())
			}
		}
	}
	return nil
}<|MERGE_RESOLUTION|>--- conflicted
+++ resolved
@@ -248,31 +248,13 @@
 
 		info := daemon.execDriver.Info(container.ID)
 		if !info.IsRunning() {
-<<<<<<< HEAD
-			utils.Debugf("Container %s was supposed to be running but is not.", container.ID)
-
-			utils.Debugf("Marking as stopped")
+			log.Debugf("Container %s was supposed to be running but is not.", container.ID)
+
+			log.Debugf("Marking as stopped")
 
 			container.State.SetStopped(-127)
 			if err := container.ToDisk(); err != nil {
 				return err
-			}
-
-			if daemon.config.AutoRestart {
-				utils.Debugf("Marking as restarting")
-
-				if containersToStart != nil {
-					*containersToStart = append(*containersToStart, container)
-				}
-=======
-			log.Debugf("Container %s was supposed to be running but is not.", container.ID)
-
-			log.Debugf("Marking as stopped")
-
-			container.State.SetStopped(-127)
-			if err := container.ToDisk(); err != nil {
-				return err
->>>>>>> b1d20c48
 			}
 		}
 	}
